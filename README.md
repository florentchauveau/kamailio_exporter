# Kamailio Exporter for Prometheus
[![Go Report Card](https://goreportcard.com/badge/github.com/florentchauveau/kamailio_exporter)](https://goreportcard.com/report/github.com/florentchauveau/kamailio_exporter)
[![CircleCI](https://circleci.com/gh/florentchauveau/kamailio_exporter.svg?style=shield)](https://circleci.com/gh/florentchauveau/kamailio_exporter)
[![License](https://img.shields.io/badge/License-MIT-blue.svg)](https://github.com/florentchauveau/kamailio_exporter/blob/master/LICENSE)

A [Kamailio](https://www.kamailio.org/) exporter for Prometheus.

It communicates with Kamailio using native [BINRPC](http://kamailio.org/docs/modules/stable/modules/ctl.html) via the `ctl` module. 

BINRPC is implemented in library https://github.com/florentchauveau/go-kamailio-binrpc.

## Getting Started

Pre-built binaries are available in [releases](https://github.com/florentchauveau/kamailio_exporter/releases).

To run it:
```bash
./kamailio_exporter [flags]
```

Help on flags:
```
./kamailio_exporter --help

Flags:
      --help                 Show context-sensitive help (also try --help-long
                             and --help-man).
  -l, --web.listen-address=":9494"
                             Address to listen on for web interface and
                             telemetry.
      --web.telemetry-path="/metrics"
                             Path under which to expose metrics.
  -u, --kamailio.scrape-uri="unix:/var/run/kamailio/kamailio_ctl"
                             URI on which to scrape kamailio. E.g.
                             "unix:/var/run/kamailio/kamailio_ctl" or
                             "tcp://localhost:2049"
  -m, --kamailio.methods="tm.stats,sl.stats,core.shmmem,core.uptime,core.tcp_info"
                             Comma-separated list of methods to call. E.g.
                             "tm.stats,sl.stats". Implemented:
<<<<<<< HEAD
                             tm.stats,sl.stats,core.shmmem,core.uptime,core.tcp_info,dispatcher.list
=======
                             tm.stats,sl.stats,core.shmmem,core.uptime,dispatcher.list,tls.info,dlg.stats_active
>>>>>>> bf96189f
  -t, --kamailio.timeout=5s  Timeout for trying to get stats from kamailio.
  ```

## Usage

The [CTL](http://kamailio.org/docs/modules/stable/modules/ctl.html) module must be loaded by the Kamailio instance. If you are using `kamcmd` (and you probably are), the module is already loaded.

By default (if no parameters are changed in the config file), the `ctl` module exposes a Unix stream socket: `/var/run/kamailio/kamailio_ctl`. If you change it, specify the scrape URI with the `--kamailio.scrape-uri` flag. Example:

```
./kamailio_exporter -u "tcp://localhost:2049"
```

## Metrics

### Default metrics
By default, the exporter will try to fetch values from the following commands:

- `tm.stats` (requires the [TM](http://kamailio.org/docs/modules/stable/modules/tm.html) module)
- `sl.stats` (requires the [SL](http://kamailio.org/docs/modules/stable/modules/sl.html) module)
- `core.shmmem`
- `core.uptime`

### Module specific metrics
#### Dispatcher
If you are using the [DISPATCHER](http://kamailio.org/docs/modules/stable/modules/dispatcher.html) module, you can enable `dispatcher.list`.

#### TLS
For [TLS]( https://kamailio.org/docs/modules/stable/modules/tls.html ) you can enable `tls.info`.

#### Dialog
For [DIALOG](http://kamailio.org/docs/modules/stable/modules/dialog.html) module, you can enable `dlg.stats_active`.

### Example for using non-default metrics
```bash
./kamailio_exporter -m "tm.stats,sl.stats,core.shmmem,core.uptime,dispatcher.list,tls.info,dlg.stats_active"
```

If you want more information regarding TCP and TLS connections, you can use `core.tcp_info` as well:

```bash
./kamailio_exporter -m "tm.stats,sl.stats,core.shmmem,core.uptime,core.tcp_info"
```

List of exposed metrics:
```
# HELP kamailio_core_shmmem_fragments Number of fragments in shared memory.
# TYPE kamailio_core_shmmem_fragments gauge
# HELP kamailio_core_shmmem_free Free shared memory.
# TYPE kamailio_core_shmmem_free gauge
# HELP kamailio_core_shmmem_max_used Max used shared memory.
# TYPE kamailio_core_shmmem_max_used gauge
# HELP kamailio_core_shmmem_real_used Real used shared memory.
# TYPE kamailio_core_shmmem_real_used gauge
# HELP kamailio_core_shmmem_total Total shared memory.
# TYPE kamailio_core_shmmem_total gauge
# HELP kamailio_core_shmmem_used Used shared memory.
# TYPE kamailio_core_shmmem_used gauge
# HELP kamailio_core_uptime_uptime_total Uptime in seconds.
# TYPE kamailio_core_uptime_uptime_total counter
# HELP kamailio_dispatcher_list_target Target status.
# TYPE kamailio_dispatcher_list_target gauge
# HELP kamailio_exporter_failed_scrapes Number of failed kamailio scrapes
# TYPE kamailio_exporter_failed_scrapes counter
# HELP kamailio_exporter_total_scrapes Number of total kamailio scrapes
# TYPE kamailio_exporter_total_scrapes counter
# HELP kamailio_sl_stats_codes_total Per-code counters.
# TYPE kamailio_sl_stats_codes_total counter
# HELP kamailio_tm_stats_codes_total Per-code counters.
# TYPE kamailio_tm_stats_codes_total counter
# HELP kamailio_tm_stats_created_total Created transactions.
# TYPE kamailio_tm_stats_created_total counter
# HELP kamailio_tm_stats_current Current transactions.
# TYPE kamailio_tm_stats_current gauge
# HELP kamailio_tm_stats_delayed_free_total Delayed free transactions.
# TYPE kamailio_tm_stats_delayed_free_total counter
# HELP kamailio_tm_stats_freed_total Freed transactions.
# TYPE kamailio_tm_stats_freed_total counter
# HELP kamailio_tm_stats_rpl_generated_total Number of reply generated.
# TYPE kamailio_tm_stats_rpl_generated_total counter
# HELP kamailio_tm_stats_rpl_received_total Number of reply received.
# TYPE kamailio_tm_stats_rpl_received_total counter
# HELP kamailio_tm_stats_rpl_sent_total Number of reply sent.
# TYPE kamailio_tm_stats_rpl_sent_total counter
# HELP kamailio_tm_stats_total_local_total Total local transactions.
# TYPE kamailio_tm_stats_total_local_total counter
# HELP kamailio_tm_stats_total_total Total transactions.
# TYPE kamailio_tm_stats_total_total counter
# HELP kamailio_tm_stats_waiting Waiting transactions.
# TYPE kamailio_tm_stats_waiting gauge
# HELP kamailio_up Was the last scrape successful.
# TYPE kamailio_up gauge
<<<<<<< HEAD
# HELP kamailio_core_tcp_info_readers Total TCP readers.
# TYPE kamailio_core_tcp_info_readers gauge
# HELP kamailio_core_tcp_info_max_connections Maximum TCP connections.
# TYPE kamailio_core_tcp_info_max_connections gauge
# HELP kamailio_core_tcp_info_max_tls_connections Maximum TLS connections.
# TYPE kamailio_core_tcp_info_max_tls_connections gauge
# HELP kamailio_core_tcp_info_max_opened_connections Opened TCP connections.
# TYPE kamailio_core_tcp_info_max_opened_connections gauge
# HELP kamailio_core_tcp_info_max_opened_tls_connections Opened TLS connections.
# TYPE kamailio_core_tcp_info_max_opened_tls_connections gauge
# HELP kamailio_core_tcp_info_max_write_queued_bytes Write queued bytes.
# TYPE kamailio_core_tcp_info_max_write_queued_bytes gauge
=======
# HELP kamailio_tls_info_opened_connections Number of opened tls connections.
# TYPE kamailio_tls_info_opened_connections gauge
# HELP kamailio_tls_info_max_connections Number of max tls connections.
# TYPE kamailio_tls_info_max_connections gauge
# HELP kamailio_dlg_stats_active_all Dialogs all.
# TYPE kamailio_dlg_stats_active_all gauge
# HELP kamailio_dlg_stats_active_answering Dialogs answering.
# TYPE kamailio_dlg_stats_active_answering gauge
# HELP kamailio_dlg_stats_active_connecting Dialogs connecting.
# TYPE kamailio_dlg_stats_active_connecting gauge
# HELP kamailio_dlg_stats_active_ongoing Dialogs ongoing.
# TYPE kamailio_dlg_stats_active_ongoing gauge
# HELP kamailio_dlg_stats_active_starting Dialogs starting.
# TYPE kamailio_dlg_stats_active_starting gauge
>>>>>>> bf96189f
```

## Compiling

With go1.11+, clone the project and:
```
go build
```

Dependencies will be fetch automatically.

## Contributing

Feel free to send pull requests.

## How it works

How we implemented the exporter is explained in this blog post: https://blog.callr.tech/kamailio-exporter-for-prometheus/<|MERGE_RESOLUTION|>--- conflicted
+++ resolved
@@ -37,11 +37,7 @@
   -m, --kamailio.methods="tm.stats,sl.stats,core.shmmem,core.uptime,core.tcp_info"
                              Comma-separated list of methods to call. E.g.
                              "tm.stats,sl.stats". Implemented:
-<<<<<<< HEAD
-                             tm.stats,sl.stats,core.shmmem,core.uptime,core.tcp_info,dispatcher.list
-=======
-                             tm.stats,sl.stats,core.shmmem,core.uptime,dispatcher.list,tls.info,dlg.stats_active
->>>>>>> bf96189f
+                             tm.stats,sl.stats,core.shmmem,core.uptime,core.tcp_info,dispatcher.list,tls.info,dlg.stats_active
   -t, --kamailio.timeout=5s  Timeout for trying to get stats from kamailio.
   ```
 
@@ -87,7 +83,8 @@
 ```
 
 List of exposed metrics:
-```
+
+```bash
 # HELP kamailio_core_shmmem_fragments Number of fragments in shared memory.
 # TYPE kamailio_core_shmmem_fragments gauge
 # HELP kamailio_core_shmmem_free Free shared memory.
@@ -134,7 +131,6 @@
 # TYPE kamailio_tm_stats_waiting gauge
 # HELP kamailio_up Was the last scrape successful.
 # TYPE kamailio_up gauge
-<<<<<<< HEAD
 # HELP kamailio_core_tcp_info_readers Total TCP readers.
 # TYPE kamailio_core_tcp_info_readers gauge
 # HELP kamailio_core_tcp_info_max_connections Maximum TCP connections.
@@ -147,7 +143,6 @@
 # TYPE kamailio_core_tcp_info_max_opened_tls_connections gauge
 # HELP kamailio_core_tcp_info_max_write_queued_bytes Write queued bytes.
 # TYPE kamailio_core_tcp_info_max_write_queued_bytes gauge
-=======
 # HELP kamailio_tls_info_opened_connections Number of opened tls connections.
 # TYPE kamailio_tls_info_opened_connections gauge
 # HELP kamailio_tls_info_max_connections Number of max tls connections.
@@ -162,13 +157,13 @@
 # TYPE kamailio_dlg_stats_active_ongoing gauge
 # HELP kamailio_dlg_stats_active_starting Dialogs starting.
 # TYPE kamailio_dlg_stats_active_starting gauge
->>>>>>> bf96189f
 ```
 
 ## Compiling
 
 With go1.11+, clone the project and:
-```
+
+```bash
 go build
 ```
 
